--- conflicted
+++ resolved
@@ -67,10 +67,6 @@
         "secret",
         "terraform-validator",
         "lb-http",
-<<<<<<< HEAD
         "gcloud"
-    ]
-=======
   ]
->>>>>>> c3349e26
 }