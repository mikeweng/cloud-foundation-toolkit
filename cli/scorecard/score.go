--- conflicted
+++ resolved
@@ -15,12 +15,9 @@
 package scorecard
 
 import (
-<<<<<<< HEAD
 	"context"
-=======
 	"encoding/csv"
 	"encoding/json"
->>>>>>> e8e990cc
 	"fmt"
 	"io"
 	"os"
