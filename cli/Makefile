SHELL := /bin/bash

# need to change this to VERSION=`git describe --tags`
VERSION=v0.2.0
BINARY=bin/cft
GITHUB_REPO=github.com/GoogleCloudPlatform/cloud-foundation-toolkit
PLATFORMS := linux windows darwin
BUILD_DIR=./bin
NAME=cft

# Setup the -ldflags option for go build here, interpolate the variable values
LDFLAGS=-ldflags "-X $(GITHUB_REPO)/cli/cmd.Version=$(VERSION)"

.PHONY: build
build:
<<<<<<< HEAD
	go generate launchpad/root.go
	go build ${LDFLAGS} -o bin/cft
=======
	go build ${LDFLAGS} -o ${BUILD_DIR}/${NAME}

.PHONY: release
release: $(PLATFORMS)

.PHONY: $(PLATFORMS)
$(PLATFORMS):
	GO111MODULE=on GOOS=$@ GOARCH=amd64 CGO_ENABLED=0 go build ${LDFLAGS} -o "${BUILD_DIR}/${NAME}-$@-amd64"
>>>>>>> 81765849

.PHONY: test
test:
	go test ./...<|MERGE_RESOLUTION|>--- conflicted
+++ resolved
@@ -13,10 +13,7 @@
 
 .PHONY: build
 build:
-<<<<<<< HEAD
 	go generate launchpad/root.go
-	go build ${LDFLAGS} -o bin/cft
-=======
 	go build ${LDFLAGS} -o ${BUILD_DIR}/${NAME}
 
 .PHONY: release
@@ -25,7 +22,6 @@
 .PHONY: $(PLATFORMS)
 $(PLATFORMS):
 	GO111MODULE=on GOOS=$@ GOARCH=amd64 CGO_ENABLED=0 go build ${LDFLAGS} -o "${BUILD_DIR}/${NAME}-$@-amd64"
->>>>>>> 81765849
 
 .PHONY: test
 test:
