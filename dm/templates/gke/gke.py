--- conflicted
+++ resolved
@@ -118,17 +118,15 @@
         'servicesIpv4Cidr'
     ]
 
-<<<<<<< HEAD
     if (
         version.parse(propc.get('initialClusterVersion').split('-')[0]) < version.parse("1.12") or
         propc.get('masterAuth', {}).get('clientCertificateConfig', False)
     ):
         output_props.append('clientCertificate')
         output_props.append('clientKey')
-=======
+        
     if not propc.get('ipAllocationPolicy', {}).get('useIpAliases', False):
         output_props.append('nodeIpv4CidrSize')
->>>>>>> 168fc346
 
     for outprop in output_props:
         output_obj = {}
